use bytes_serializer::IntoBytesSerializer;
use clonable_read::ClonableRead;
use diffblock::{DiffBlock, DiffBlockN};
use difference::{Changeset, Difference};
use drain::Drainable;
use functions::{compute_hash, vec_to_u32_be};
use indexes::{Indexes, WithIndexes};
<<<<<<< HEAD
use std::fmt::Debug;
use std::io::{copy, BufWriter, Error, ErrorKind, Read, Result as IOResult, SeekFrom, Take, Write};
=======
use readslice::ReadSlice;
use std::fmt::Debug;
use std::io::{copy, BufWriter, Error, ErrorKind, Read, Result as IOResult, Seek, SeekFrom, Write};
>>>>>>> e0efbe14

pub struct LinesWithHashIterator<T: WithIndexes> {
	file: T,
	indexes: Box<Indexes>,
	pos: usize,
}

impl<T: WithIndexes> LinesWithHashIterator<T> {
	pub fn new(mut file: T) -> Result<Self, String> {
		let indexes = Box::new(file.get_indexes().unwrap().get_ends());
		return Ok(Self {
			file: file,
			indexes: indexes,
			pos: 0,
		});
	}

	pub fn get_read(self) -> T {
		return self.file;
	}
}

impl<T: WithIndexes> Iterator for LinesWithHashIterator<T> {
	type Item = (String, u64, u64, String);

	fn next(&mut self) -> Option<Self::Item> {
		if self.pos >= self.indexes.len() {
			return None;
		};
		let item = self.indexes.next().unwrap();
		self.file.seek(SeekFrom::Start(item.1)).unwrap();
		let hash = {
			let mut sl = &mut self.file.by_ref().take(item.2);
			compute_hash(&mut sl)
		};

		self.pos += 1;
		return Some((item.0, item.1, item.2, hash));
	}
}

pub struct DiffIterator<T: WithIndexes> {
	file: T,
	diff: Vec<DiffBlockN<u32>>,
	pos: usize,
	file_pos: u64,
}

impl<T: WithIndexes> DiffIterator<T> {
	pub fn new<U: WithIndexes>(file_a: U, file_b: T) -> Result<Self, String> {
		let (_file_a, ind_a) = {
			let mut it = LinesWithHashIterator::new(file_a)?;
			let ind: Vec<_> = it.by_ref().collect();
			let r = it.get_read();
			(r, ind.clone())
		};
		let (file_b, ind_b) = {
			let mut it = LinesWithHashIterator::new(file_b)?;
			let ind: Vec<_> = it.by_ref().collect();
			let r = it.get_read();
			(r, ind.clone())
		};

		let ind_a_h = (&ind_a)
			.into_iter()
			.by_ref()
			.map(|x| x.3.clone())
			.collect::<Vec<String>>()
			.join("\n");
		let ind_b_h = (&ind_b)
			.into_iter()
			.by_ref()
			.map(|x| x.3.clone())
			.collect::<Vec<String>>()
			.join("\n");

		let diffs = {
			let changeset = Changeset::new(&ind_a_h, &ind_b_h, "\n");
			changeset.diffs
		};

		let diffs = Self::process_diff(&diffs);
		let diffs = Self::process_diff_2(&diffs, &ind_a, &ind_b);

		return Ok(Self {
			file: file_b,
			diff: diffs,
			pos: 0,
			file_pos: 0,
		});
	}

	fn process_diff(diffs: &Vec<Difference>) -> Vec<DiffBlockN<usize>> {
		let mut o: Vec<DiffBlockN<usize>> = vec![DiffBlockN::Skip(0)];

		for d in diffs {
			match d {
				Difference::Same(x) => {
					let blocks_n = x.matches("\n").count() + 1;
					let last_item = o[o.len() - 1].clone();
					if let DiffBlockN::Skip(n) = last_item {
						let last_index = o.len() - 1;
						o[last_index] = DiffBlockN::Skip(n + blocks_n);
					} else {
						o.push(DiffBlockN::Skip(blocks_n));
					};
				}
				Difference::Rem(x) => {
					o.push(DiffBlockN::Remove(x.matches("\n").count() + 1));
				}
				Difference::Add(x) => {
					let blocks_n = x.matches("\n").count() + 1;
					let last_item = o[o.len() - 1].clone();
					if let DiffBlockN::Remove(n) = last_item {
						let last_index = o.len() - 1;
						o[last_index] = DiffBlockN::Replace(n, blocks_n);
					} else {
						o.push(DiffBlockN::Add(blocks_n));
					};
				}
			}
		}

		return o;
	}

	fn process_diff_2(
		diffs: &Vec<DiffBlockN<usize>>,
		indexes_a: &Vec<(String, u64, u64, String)>,
		indexes_b: &Vec<(String, u64, u64, String)>,
	) -> Vec<DiffBlockN<u32>> {
		let mut o: Vec<DiffBlockN<u32>> = vec![];
		let mut i_a = indexes_a.into_iter().map(|x| x.2 as u32);
		let mut i_b = indexes_b.into_iter().map(|x| x.2 as u32);

		for item in diffs {
			match item {
				DiffBlockN::Skip(n) => {
					let size = (&mut i_a).by_ref().take(*n).fold(0, |acc, x| acc + x);
					let _: Vec<_> = (&mut i_b).by_ref().take(*n).collect();
					if size != 0 {
						o.push(DiffBlockN::Skip(size));
					}
				}
				DiffBlockN::Add(n) => {
					let size = (&mut i_b).by_ref().take(*n).fold(0, |acc, x| acc + x);
					if size != 0 {
						o.push(DiffBlockN::Add(size));
					}
				}
				DiffBlockN::Remove(n) => {
					let size = (&mut i_a).by_ref().take(*n).fold(0, |acc, x| acc + x);
					if size != 0 {
						o.push(DiffBlockN::Remove(size));
					}
				}
				DiffBlockN::Replace(r, a) => {
					let remove = (&mut i_a).by_ref().take(*r).fold(0, |acc, x| acc + x);
					let add = (&mut i_b).by_ref().take(*a).fold(0, |acc, x| acc + x);
					if remove != 0 && add != 0 {
						if add == remove {
							o.push(DiffBlockN::ReplaceWithSameLength(add));
						} else {
							o.push(DiffBlockN::Replace(remove, add));
						}
					} else if remove != 0 {
						o.push(DiffBlockN::Remove(remove));
					} else if add != 0 {
						o.push(DiffBlockN::Add(add));
					}
				}
				_ => panic!("Strange situation when process_diff returns unidentifiable block"),
			}
		}

		return o;
	}

	pub fn next_ref(&mut self) -> Option<Result<DiffBlock<u32>, String>> {
		if self.pos >= self.diff.len() {
			return None;
		};

		let item = &self.diff[self.pos];
		self.pos += 1;

		match item {
			DiffBlockN::Skip(size) => {
				self.file_pos += *size as u64;
				return Some(Ok(DiffBlock::Skip { size: *size }));
			}
			DiffBlockN::Add(size) => {
				let res = self.file.seek(SeekFrom::Start(self.file_pos));
				if res.is_err() {
					return Some(Err("Error while seeking file".to_string()));
				};
				let slice: ReadSlice =
					ReadSlice::take_from_current(&mut ReadSlice::new(&mut self.file), *size as u64);
				self.file_pos += *size as u64;
				return Some(Ok(DiffBlock::Add { data: slice }));
			}
			DiffBlockN::Remove(size) => {
				return Some(Ok(DiffBlock::Remove { size: *size }));
			}
			DiffBlockN::Replace(remove, add) => {
				let res = self.file.seek(SeekFrom::Start(self.file_pos));
				if res.is_err() {
					return Some(Err("Error while seeking file".to_string()));
				};
				let slice =
					ReadSlice::take_from_current(&mut ReadSlice::new(&mut self.file), *add as u64);
				self.file_pos += *add as u64;
				return Some(Ok(DiffBlock::Replace {
					remove_size: *remove,
					data: slice,
				}));
			}
			DiffBlockN::ReplaceWithSameLength(size) => {
				let res = self.file.seek(SeekFrom::Start(self.file_pos));
				if res.is_err() {
					return Some(Err("Error while seeking file".to_string()));
				};
				let slice =
					ReadSlice::take_from_current(&mut ReadSlice::new(&mut self.file), *size as u64);
				self.file_pos += *size as u64;
				return Some(Ok(DiffBlock::ReplaceWithSameLength { data: slice }));
			}
		}
	}
}

#[cfg(test)]
mod diff_iterator_tests {
	use super::super::test_mod::TextFile;
	use super::DiffIterator;

	#[test]
	fn works_test() {
		let file_a = TextFile::new(
			"
			hey fellas
			have you header the news
			the becky back in town
			you should be worried
			cos i heard shes been down
			to the alley where the mishief runs
			"
				.to_string(),
		);
		let file_b = TextFile::new(
			"
			hey fellas
			have you header the news
			the becky back in town
			maybe tomorrow
			you should be worried
			cos i heard shes been frown
			to the alley where the mishief runs
			"
				.to_string(),
		);
		let mut it = DiffIterator::new(file_a, file_b).unwrap();
		let mut i = 0;
		while let Some(_block) = it.next_ref() {
			i += 1;
		}
		assert_eq!(i, 5);
	}
}

pub fn create_diff<T: WithIndexes, U: WithIndexes, W: Write>(
	original: &mut T,
	edited: &mut U,
	output: &mut W,
) -> IOResult<()> {
	let mut dit = DiffIterator::new(original, edited).or(Err(Error::new(
		ErrorKind::Other,
		"Error while creating DiffIterator",
	)))?;

	let mut stdo = BufWriter::with_capacity(1024 * 64, output);

	let mut buf = vec![0u8; 1024 * 64];
	while let Some(block) = dit.next_ref() {
		let mut block = block
			.or(Err(Error::new(ErrorKind::Other, "Cannot get diff block")))
			.map(|x| x.into_bytes())?;
		loop {
			let x = block.read(&mut buf)?;
			if x == 0 {
				break;
			}
			stdo.write(&buf[0..x])?;
		}
	}
	stdo.flush()?;
	Ok(())
}

fn read_n<T: Read>(mut input: &mut T, buf: &mut [u8], size: u32) -> IOResult<usize> {
	let mut taken = (&mut input).take(size as u64);
	let mut read: usize = 0;
	let mut attempts = 0;
	while read < size as usize {
		let r = taken.read(&mut buf[read..])?;
		read += r;
		if r == 0 {
			attempts += 1;
			if attempts >= 10 {
				return Err(Error::new(ErrorKind::UnexpectedEof, "Unexpected EOF"));
			}
		} else {
			attempts = 0;
		}
	}
	Ok(read)
}

pub fn apply_diff<T: Read, U: Read, W: Write>(
	mut file: &mut T,
	mut diff: &mut U,
	mut output: &mut W,
) -> IOResult<()> {
	let mut buf = vec![0; 1024 * 64];
	let mut output = BufWriter::with_capacity(8, &mut output);

	loop {
		let res = read_n(&mut diff, &mut buf, 2);

		if res.is_err() {
			break;
		}

		let slice: &[u8] = &buf[0..2].to_vec();
		match slice.as_ref() {
			[0x00, 0x00] => {
				read_n(&mut diff, &mut buf, 4)?;
				let len = vec_to_u32_be(&buf[0..4]);
				let mut r = (&mut file).take(len as u64);
				copy(&mut r, &mut output)?;
			}
			[0x00, 0x01] => {
				read_n(&mut diff, &mut buf, 4)?;
				let len = vec_to_u32_be(&buf[0..4]);
				let mut r = (&mut diff).take(len as u64);
				copy(&mut r, &mut output)?;
			}
			[0x00, 0x02] => {
				read_n(&mut diff, &mut buf, 4)?;
				let len = vec_to_u32_be(&buf[0..4]);
				file.drain(len as u64).get_drained()?;
			}
			[0x00, 0x03] => {
				read_n(&mut diff, &mut buf, 4)?;
				let remove = vec_to_u32_be(&buf[0..4]);
				read_n(&mut diff, &mut buf, 4)?;
				let add = vec_to_u32_be(&buf[0..4]);
				file.drain(remove as u64).get_drained()?;
				let mut r = (&mut diff).take(add as u64);
				copy(&mut r, &mut output)?;
			}
			[0x00, 0x04] => {
				read_n(&mut diff, &mut buf, 4)?;
				let size = vec_to_u32_be(&buf[0..4]);
				file.drain(size as u64).get_drained()?;
				let mut r = (&mut diff).take(size as u64);
				copy(&mut r, &mut output)?;
			}
			_ => {
				return Err(Error::new(
					ErrorKind::Other,
					"Unknown Action: possibly corrupted file or diff",
				));
			}
		}
	}
	return output.flush();
}

#[cfg(test)]
mod apply_diff_tests {
	use super::super::test_mod::TextFile;
	use super::{apply_diff, compute_hash, create_diff};
	use std::io::{Cursor, Seek, SeekFrom};

	#[test]
	fn works_test() {
		#[cfg_attr(rustfmt, rustfmt_skip)]
		let mut file = Cursor::new(vec![
			0xd0, 0x4b, 0x51, 0x00, 0x25, 0xb6, 0x95, 0xf3,
			0xb0, 0xa9, 0x59, 0xdc, 0x30, 0x35, 0x16, 0x7d,
			0x06, 0xa1, 0xf7, 0x66, 0x64, 0x33, 0x05, 0xee,
			0x2b, 0x35, 0xa9, 0x38, 0x80, 0x7f, 0x1c, 0x90,
			0x2c, 0x29, 0x2a, 0x49, 0x79, 0x66, 0x83, 0x55,
			0x8e, 0xce, 0x78, 0xd4, 0xef, 0x0f, 0xaa, 0xaa,
			0x1c, 0x41, 0xaf, 0xa2, 0xed, 0x85, 0xb6, 0x16,
			0x22, 0xe5, 0x83, 0x7a, 0xf7, 0x73, 0x78, 0xf5,
			0xf5, 0x63, 0x3b, 0x0a, 0x6d, 0xe5, 0x0b, 0x36,
			0x4b, 0x97, 0xc2, 0xfe, 0x84, 0x40, 0x3f, 0x74,
			0x20, 0x4b, 0xbb, 0xfe, 0x4c, 0xe1, 0x87, 0xc2,
			0x55, 0x71, 0xa3, 0x87, 0x55, 0xad, 0x87, 0xad,
			0x08, 0x69, 0x39, 0x0f, 0x8d, 0xe2, 0x9a, 0xef,
		]);

		#[cfg_attr(rustfmt, rustfmt_skip)]
		let mut diff = Cursor::new(vec![
			0x00, 0x00, 0x00, 0x00, 0x00, 0x10, // skip 16
			0x00, 0x01, 0x00, 0x00, 0x00, 0x20, // add 32
			0xef, 0x22, 0xe4, 0x2c, 0x5f, 0x3c, 0xde, 0x10, //
			0x8d, 0x27, 0x6c, 0xdd, 0xbc, 0xc6, 0xff, 0xf9, //
			0x5c, 0xe1, 0x81, 0x53, 0xda, 0x3b, 0xa6, 0x7e, //
			0xa9, 0xee, 0xe0, 0x00, 0x67, 0x24, 0x25, 0x78, // added 32 data
			0x00, 0x00, 0x00, 0x00, 0x00, 0x08, // skip 8
			0x00, 0x02, 0x00, 0x00, 0x00, 0x10, // remove 16
			0x00, 0x00, 0x00, 0x00, 0x00, 0x10, // skip 16
			0x00, 0x03, 0x00, 0x00, 0x00, 0x10, 0x00, 0x00, 0x00, 0x20, // replace 16 with 32
			0x23, 0x2a, 0xe9, 0x85, 0xfa, 0x6d, 0xb6, 0x78, //
			0xcd, 0x55, 0x66, 0xc2, 0x03, 0x80, 0x33, 0x3d, //
			0xc1, 0x8c, 0x62, 0xfb, 0xbb, 0xde, 0xe2, 0x53, //
			0xc7, 0x41, 0x0e, 0x82, 0xff, 0x60, 0x40, 0xf0, // added 32 data
			0x00, 0x00, 0x00, 0x00, 0x00, 0x20, // skip 32
		]);

		#[cfg_attr(rustfmt, rustfmt_skip)]
		let result = vec![
			0xd0, 0x4b, 0x51, 0x00, 0x25, 0xb6, 0x95, 0xf3, //
			0xb0, 0xa9, 0x59, 0xdc, 0x30, 0x35, 0x16, 0x7d, // skipped
			0xef, 0x22, 0xe4, 0x2c, 0x5f, 0x3c, 0xde, 0x10, //
			0x8d, 0x27, 0x6c, 0xdd, 0xbc, 0xc6, 0xff, 0xf9, //
			0x5c, 0xe1, 0x81, 0x53, 0xda, 0x3b, 0xa6, 0x7e, //
			0xa9, 0xee, 0xe0, 0x00, 0x67, 0x24, 0x25, 0x78, // added
			0x06, 0xa1, 0xf7, 0x66, 0x64, 0x33, 0x05, 0xee, // skipped
			// removed 16
			0x8e, 0xce, 0x78, 0xd4, 0xef, 0x0f, 0xaa, 0xaa, //
			0x1c, 0x41, 0xaf, 0xa2, 0xed, 0x85, 0xb6, 0x16, // skipped 16
			// removed 16 and replaced ->
			0x23, 0x2a, 0xe9, 0x85, 0xfa, 0x6d, 0xb6, 0x78, //
			0xcd, 0x55, 0x66, 0xc2, 0x03, 0x80, 0x33, 0x3d, //
			0xc1, 0x8c, 0x62, 0xfb, 0xbb, 0xde, 0xe2, 0x53, //
			0xc7, 0x41, 0x0e, 0x82, 0xff, 0x60, 0x40, 0xf0, //added 32
			0x4b, 0x97, 0xc2, 0xfe, 0x84, 0x40, 0x3f, 0x74, //
			0x20, 0x4b, 0xbb, 0xfe, 0x4c, 0xe1, 0x87, 0xc2, //
			0x55, 0x71, 0xa3, 0x87, 0x55, 0xad, 0x87, 0xad, //
			0x08, 0x69, 0x39, 0x0f, 0x8d, 0xe2, 0x9a, 0xef, // skipped 32
		];

		let mut output = Cursor::new(vec![0, 136]);
		apply_diff(&mut file, &mut diff, &mut output).unwrap();
		assert_eq!(output.get_ref(), &result);
	}

	#[test]
	fn action_fail_test() {
		#[cfg_attr(rustfmt, rustfmt_skip)]
		let mut file = Cursor::new(vec![
			0xd0, 0x4b, 0x51, 0x00, 0x25, 0xb6, 0x95, 0xf3,
			0xb0, 0xa9, 0x59, 0xdc, 0x30, 0x35, 0x16, 0x7d,
			0x06, 0xa1, 0xf7, 0x66, 0x64, 0x33, 0x05, 0xee,
			0x2b, 0x35, 0xa9, 0x38, 0x80, 0x7f, 0x1c, 0x90,
		]);

		#[cfg_attr(rustfmt, rustfmt_skip)]
		let mut diff = Cursor::new(vec![
			0x50, 0x53, 0x44, 0x44, 0x49, 0x46, 0x46, 0x31, // PSDDIFF2
			0x00, 0x01, // version
			0x4a, 0x00, 0x00, 0x00, 0x00, 0x10, // skip 16
			0x00, 0x01, 0x00, 0x00, 0x00, 0x20, // add 32
		]);

		let mut output = Cursor::new(vec![0, 136]);
		let res = apply_diff(&mut file, &mut diff, &mut output);
		assert_eq!(
			res.unwrap_err().to_string(),
			"Unknown Action: possibly corrupted file or diff".to_string()
		)
	}

	#[test]
	fn works_live_test() {
		#[cfg_attr(rustfmt, rustfmt_skip)]
		let inputs = [
			["a_a.txt", "a_b.txt"],
			["a_b.txt", "a_c.txt"],
			["a_a.txt", "a_c.txt"],
		];

		for pair in inputs.iter() {
			let pairs = [[pair[0], pair[1]], [pair[1], pair[0]]];
			for pair in pairs.iter() {
				let mut file_a = TextFile::from_path(&format!("./test_data/{}", pair[0]));
				let mut file_b = TextFile::from_path(&format!("./test_data/{}", pair[1]));

				let hash = compute_hash(&mut file_b);
				file_b.seek(SeekFrom::Start(0)).unwrap();

				let mut diff = Cursor::new(vec![]);
				create_diff(&mut file_a, &mut file_b, &mut diff).unwrap();
				diff.seek(SeekFrom::Start(0)).unwrap();

				file_a.seek(SeekFrom::Start(0)).unwrap();
				let mut restored = Cursor::new(vec![]);
				apply_diff(&mut file_a, &mut diff, &mut restored).unwrap();
				restored.seek(SeekFrom::Start(0)).unwrap();

				let res_hash = compute_hash(&mut restored);

				assert_eq!(hash, res_hash, "pair {:?} failed", pair);
			}
		}
	}
}

<<<<<<< HEAD
fn read_block<T: 'static + Read>(mut input: T) -> IOResult<Option<DiffBlock<u32, Box<dyn Read>>>> {
=======
fn read_block<'a, 'b: 'a>(
	mut input: &'a mut ReadSlice<'b>,
) -> IOResult<Option<DiffBlock<'b, u32>>> {
>>>>>>> e0efbe14
	let mut buf = vec![0; 4];
	let read_size = read_n(&mut input, &mut buf, 2);
	match read_size {
		Err(e) => match e.kind() {
			ErrorKind::UnexpectedEof => {
				return Ok(None);
			}
			_ => {
				return Err(e);
			}
		},
		Ok(x) => {
			if x == 0 {
				return Ok(None);
			}
		}
	};
	let action = vec_to_u32_be(&buf[0..2]);
	match action {
		0 => {
			read_n(&mut input, &mut buf, 4)?;
			let size = vec_to_u32_be(&buf);
			return Ok(Some(DiffBlock::Skip { size }));
		}
		1 => {
			read_n(&mut input, &mut buf, 4)?;
			let size = vec_to_u32_be(&buf);
<<<<<<< HEAD
			let o = Box::new(input.take(size as u64));
			return Ok(Some(DiffBlock::Add { size, data: o }));
=======
			let mut data = ReadSlice::take_from_current(&mut input, size as u64);
			ReadSlice::seek(&mut input, SeekFrom::Current(size as i64))?;
			return Ok(Some(DiffBlock::Add { data }));
>>>>>>> e0efbe14
		}
		2 => {
			read_n(&mut input, &mut buf, 4)?;
			let size = vec_to_u32_be(&buf);
			return Ok(Some(DiffBlock::Remove { size }));
		}
		3 => {
			read_n(&mut input, &mut buf, 4)?;
<<<<<<< HEAD
			let replace_size = vec_to_u32_be(&buf);
			read_n(&mut input, &mut buf, 4)?;
			let size = vec_to_u32_be(&buf);
			let o = Box::new(input.take(size as u64));
			return Ok(Some(DiffBlock::Replace {
				replace_size,
				size,
				data: o,
			}));
=======
			let remove_size = vec_to_u32_be(&buf);
			read_n(&mut input, &mut buf, 4)?;
			let size = vec_to_u32_be(&buf);
			let mut data = ReadSlice::take_from_current(&mut input, size as u64);
			ReadSlice::seek(&mut input, SeekFrom::Current(size as i64))?;
			return Ok(Some(DiffBlock::Replace { remove_size, data }));
>>>>>>> e0efbe14
		}
		4 => {
			read_n(&mut input, &mut buf, 4)?;
			let size = vec_to_u32_be(&buf);
<<<<<<< HEAD
			let o = Box::new(input.take(size as u64));
			return Ok(Some(DiffBlock::ReplaceWithSameLength { size, data: o }));
=======
			let mut data = ReadSlice::take_from_current(&mut input, size as u64);
			ReadSlice::seek(&mut input, SeekFrom::Current(size as i64))?;
			return Ok(Some(DiffBlock::ReplaceWithSameLength { data }));
>>>>>>> e0efbe14
		}
		_ => panic!("Unknown Action"),
	}
}

<<<<<<< HEAD
pub fn combine_diffs<T: 'static + Read + Debug, U: 'static + Read + Debug, W: Write + Debug>(
=======
pub fn combine_diffs<
	T: 'static + Read + Seek + Debug,
	U: 'static + Read + Seek + Debug,
	W: Write + Debug,
>(
>>>>>>> e0efbe14
	diff_a: T,
	diff_b: U,
	mut output: &mut W,
) -> IOResult<()> {
<<<<<<< HEAD
	let ia = ClonableRead::new(diff_a);
	let ib = ClonableRead::new(diff_b);
	let mut da = None;
	let mut db = None;

	loop {
		if da.is_none() {
			da = read_block(ia.clone())?;
		}
		if db.is_none() {
			db = read_block(ib.clone())?;
=======
	let mut ia = ReadSlice::new(diff_a);
	let mut ib = ReadSlice::new(diff_b);
	let mut da = None;
	let mut db = None;
	let mut out = vec![];

	loop {
		if da.is_none() {
			da = read_block(&mut ia)?;
		}
		if db.is_none() {
			db = read_block(&mut ib)?;
>>>>>>> e0efbe14
		}
		match (da.is_none(), db.is_none()) {
			(true, true) => break,
			(false, true) => {
<<<<<<< HEAD
				copy(&mut da.unwrap().into_bytes(), &mut output)?;
				da = None;
			}
			(true, false) => {
				copy(&mut db.unwrap().into_bytes(), &mut output)?;
				db = None;
			}
			(false, false) => {
				let (out, ba, bb) = da.unwrap().diff(db.unwrap());
				if out.is_some() {
					copy(&mut out.unwrap().into_bytes(), &mut output)?;
=======
				out.push(da.unwrap());
				// copy(&mut da.unwrap().into_bytes(), &mut output)?;
				da = None;
			}
			(true, false) => {
				out.push(db.unwrap());
				// copy(&mut db.unwrap().into_bytes(), &mut output)?;
				db = None;
			}
			(false, false) => {
				let (outblock, ba, bb) = da.unwrap().diff(db.unwrap());
				if outblock.is_some() {
					out.push(outblock.unwrap())
					// copy(&mut out.unwrap().into_bytes(), &mut output)?;
>>>>>>> e0efbe14
				}
				da = ba;
				db = bb;
			}
		};
	}
<<<<<<< HEAD
=======

	if out.len() < 1 {
		return Ok(());
	}

	if out.len() == 1 {
		let block = out.remove(0);
		copy(&mut block.into_bytes(), &mut output)?;
		return Ok(());
	}

	let mut compressed = false;
	let mut started = false;
	let mut processed = vec![];
	while !(started && compressed) {
		started = true;
		compressed = true;
		let mut blocka = out.remove(0);
		let len = out.len();
		for i in 0..len {
			let mut blockb = out.remove(0);
			let op = blocka + blockb;
			processed.push(op.0);
			if op.1.is_some() {
				if i != len - 1 {
					blocka = op.1.unwrap();
				} else {
					processed.push(op.1.unwrap());
					// satisfying compilator
					blocka = DiffBlock::Skip { size: 0 };
				}
			} else {
				if i != len - 1 {
					blocka = processed.pop().unwrap();
					compressed = false;
				} else {
					// satisfying compilator
					blocka = DiffBlock::Skip { size: 0 };
				}
			}
		}
		out = processed;
		processed = vec![];
	}

	for block in out {
		copy(&mut block.into_bytes(), &mut output)?;
	}
>>>>>>> e0efbe14
	return Ok(());
}

#[cfg(test)]
mod combine_diffs_tests {
	use super::super::test_mod::TextFile;
	use super::{apply_diff, combine_diffs, compute_hash, create_diff};
	use std::io::{Cursor, Seek, SeekFrom};

	#[test]
	fn works_live_test() {
		let files = [
			[
<<<<<<< HEAD
				"./test_data/a_a.txt",
				"./test_data/a_b.txt",
				"./test_data/a_c.txt",
			],
			[
				"./test_data/a_b.txt",
				"./test_data/a_c.txt",
				"./test_data/a_a.txt",
=======
				"./test_data/a_b.txt",
				"./test_data/a_c.txt",
				"./test_data/a_a.txt",
			],
			[
				"./test_data/a_a.txt",
				"./test_data/a_b.txt",
				"./test_data/a_c.txt",
>>>>>>> e0efbe14
			],
			[
				"./test_data/a_c.txt",
				"./test_data/a_a.txt",
				"./test_data/a_b.txt",
			],
		];

		for set in files.iter() {
			let mut file_a = TextFile::from_path(set[0]);
			let mut file_b = TextFile::from_path(set[1]);
			let mut file_c = TextFile::from_path(set[2]);

			let hash = compute_hash(&mut file_c);
			file_c.seek(SeekFrom::Start(0)).unwrap();

			let mut diff_a_b = Cursor::new(vec![]);
			create_diff(&mut file_a, &mut file_b, &mut diff_a_b).unwrap();

			file_b.seek(SeekFrom::Start(0)).unwrap();
			let mut diff_b_c = Cursor::new(vec![]);
			create_diff(&mut file_b, &mut file_c, &mut diff_b_c).unwrap();

			diff_a_b.seek(SeekFrom::Start(0)).unwrap();
			diff_b_c.seek(SeekFrom::Start(0)).unwrap();
			let mut diff_a_b_c = Cursor::new(vec![]);
			combine_diffs(diff_a_b, diff_b_c, &mut diff_a_b_c).unwrap();

			file_a.seek(SeekFrom::Start(0)).unwrap();
			diff_a_b_c.seek(SeekFrom::Start(0)).unwrap();
			let mut restored = Cursor::new(vec![]);
			apply_diff(&mut file_a, &mut diff_a_b_c, &mut restored).unwrap();
			restored.seek(SeekFrom::Start(0)).unwrap();

			let rhash = compute_hash(&mut restored);

			assert_eq!(hash, rhash);
		}
	}
}<|MERGE_RESOLUTION|>--- conflicted
+++ resolved
@@ -1,18 +1,11 @@
 use bytes_serializer::IntoBytesSerializer;
-use clonable_read::ClonableRead;
 use diffblock::{DiffBlock, DiffBlockN};
 use difference::{Changeset, Difference};
 use drain::Drainable;
 use functions::{compute_hash, vec_to_u32_be};
 use indexes::{Indexes, WithIndexes};
-<<<<<<< HEAD
-use std::fmt::Debug;
-use std::io::{copy, BufWriter, Error, ErrorKind, Read, Result as IOResult, SeekFrom, Take, Write};
-=======
 use readslice::ReadSlice;
-use std::fmt::Debug;
 use std::io::{copy, BufWriter, Error, ErrorKind, Read, Result as IOResult, Seek, SeekFrom, Write};
->>>>>>> e0efbe14
 
 pub struct LinesWithHashIterator<T: WithIndexes> {
 	file: T,
@@ -525,13 +518,9 @@
 	}
 }
 
-<<<<<<< HEAD
-fn read_block<T: 'static + Read>(mut input: T) -> IOResult<Option<DiffBlock<u32, Box<dyn Read>>>> {
-=======
 fn read_block<'a, 'b: 'a>(
 	mut input: &'a mut ReadSlice<'b>,
 ) -> IOResult<Option<DiffBlock<'b, u32>>> {
->>>>>>> e0efbe14
 	let mut buf = vec![0; 4];
 	let read_size = read_n(&mut input, &mut buf, 2);
 	match read_size {
@@ -559,14 +548,9 @@
 		1 => {
 			read_n(&mut input, &mut buf, 4)?;
 			let size = vec_to_u32_be(&buf);
-<<<<<<< HEAD
-			let o = Box::new(input.take(size as u64));
-			return Ok(Some(DiffBlock::Add { size, data: o }));
-=======
 			let mut data = ReadSlice::take_from_current(&mut input, size as u64);
 			ReadSlice::seek(&mut input, SeekFrom::Current(size as i64))?;
 			return Ok(Some(DiffBlock::Add { data }));
->>>>>>> e0efbe14
 		}
 		2 => {
 			read_n(&mut input, &mut buf, 4)?;
@@ -575,67 +559,29 @@
 		}
 		3 => {
 			read_n(&mut input, &mut buf, 4)?;
-<<<<<<< HEAD
-			let replace_size = vec_to_u32_be(&buf);
-			read_n(&mut input, &mut buf, 4)?;
-			let size = vec_to_u32_be(&buf);
-			let o = Box::new(input.take(size as u64));
-			return Ok(Some(DiffBlock::Replace {
-				replace_size,
-				size,
-				data: o,
-			}));
-=======
 			let remove_size = vec_to_u32_be(&buf);
 			read_n(&mut input, &mut buf, 4)?;
 			let size = vec_to_u32_be(&buf);
 			let mut data = ReadSlice::take_from_current(&mut input, size as u64);
 			ReadSlice::seek(&mut input, SeekFrom::Current(size as i64))?;
 			return Ok(Some(DiffBlock::Replace { remove_size, data }));
->>>>>>> e0efbe14
 		}
 		4 => {
 			read_n(&mut input, &mut buf, 4)?;
 			let size = vec_to_u32_be(&buf);
-<<<<<<< HEAD
-			let o = Box::new(input.take(size as u64));
-			return Ok(Some(DiffBlock::ReplaceWithSameLength { size, data: o }));
-=======
 			let mut data = ReadSlice::take_from_current(&mut input, size as u64);
 			ReadSlice::seek(&mut input, SeekFrom::Current(size as i64))?;
 			return Ok(Some(DiffBlock::ReplaceWithSameLength { data }));
->>>>>>> e0efbe14
 		}
 		_ => panic!("Unknown Action"),
 	}
 }
 
-<<<<<<< HEAD
-pub fn combine_diffs<T: 'static + Read + Debug, U: 'static + Read + Debug, W: Write + Debug>(
-=======
-pub fn combine_diffs<
-	T: 'static + Read + Seek + Debug,
-	U: 'static + Read + Seek + Debug,
-	W: Write + Debug,
->(
->>>>>>> e0efbe14
+pub fn combine_diffs<'a, T: 'a + Read + Seek, U: 'a + Read + Seek, W: Write>(
 	diff_a: T,
 	diff_b: U,
 	mut output: &mut W,
 ) -> IOResult<()> {
-<<<<<<< HEAD
-	let ia = ClonableRead::new(diff_a);
-	let ib = ClonableRead::new(diff_b);
-	let mut da = None;
-	let mut db = None;
-
-	loop {
-		if da.is_none() {
-			da = read_block(ia.clone())?;
-		}
-		if db.is_none() {
-			db = read_block(ib.clone())?;
-=======
 	let mut ia = ReadSlice::new(diff_a);
 	let mut ib = ReadSlice::new(diff_b);
 	let mut da = None;
@@ -648,24 +594,10 @@
 		}
 		if db.is_none() {
 			db = read_block(&mut ib)?;
->>>>>>> e0efbe14
 		}
 		match (da.is_none(), db.is_none()) {
 			(true, true) => break,
 			(false, true) => {
-<<<<<<< HEAD
-				copy(&mut da.unwrap().into_bytes(), &mut output)?;
-				da = None;
-			}
-			(true, false) => {
-				copy(&mut db.unwrap().into_bytes(), &mut output)?;
-				db = None;
-			}
-			(false, false) => {
-				let (out, ba, bb) = da.unwrap().diff(db.unwrap());
-				if out.is_some() {
-					copy(&mut out.unwrap().into_bytes(), &mut output)?;
-=======
 				out.push(da.unwrap());
 				// copy(&mut da.unwrap().into_bytes(), &mut output)?;
 				da = None;
@@ -680,15 +612,12 @@
 				if outblock.is_some() {
 					out.push(outblock.unwrap())
 					// copy(&mut out.unwrap().into_bytes(), &mut output)?;
->>>>>>> e0efbe14
 				}
 				da = ba;
 				db = bb;
 			}
 		};
 	}
-<<<<<<< HEAD
-=======
 
 	if out.len() < 1 {
 		return Ok(());
@@ -737,7 +666,6 @@
 	for block in out {
 		copy(&mut block.into_bytes(), &mut output)?;
 	}
->>>>>>> e0efbe14
 	return Ok(());
 }
 
@@ -751,16 +679,6 @@
 	fn works_live_test() {
 		let files = [
 			[
-<<<<<<< HEAD
-				"./test_data/a_a.txt",
-				"./test_data/a_b.txt",
-				"./test_data/a_c.txt",
-			],
-			[
-				"./test_data/a_b.txt",
-				"./test_data/a_c.txt",
-				"./test_data/a_a.txt",
-=======
 				"./test_data/a_b.txt",
 				"./test_data/a_c.txt",
 				"./test_data/a_a.txt",
@@ -769,7 +687,6 @@
 				"./test_data/a_a.txt",
 				"./test_data/a_b.txt",
 				"./test_data/a_c.txt",
->>>>>>> e0efbe14
 			],
 			[
 				"./test_data/a_c.txt",
@@ -796,7 +713,7 @@
 			diff_a_b.seek(SeekFrom::Start(0)).unwrap();
 			diff_b_c.seek(SeekFrom::Start(0)).unwrap();
 			let mut diff_a_b_c = Cursor::new(vec![]);
-			combine_diffs(diff_a_b, diff_b_c, &mut diff_a_b_c).unwrap();
+			combine_diffs(&mut diff_a_b, &mut diff_b_c, &mut diff_a_b_c).unwrap();
 
 			file_a.seek(SeekFrom::Start(0)).unwrap();
 			diff_a_b_c.seek(SeekFrom::Start(0)).unwrap();
