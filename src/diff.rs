use bytes_serializer::IntoBytesSerializer;
use diff_block::DiffBlock;
use diff_iterator::DiffIterator;
use diff_reader::DiffReader;
use drain::Drainable;
use functions::{read_n, vec_shift, vec_to_u32_be};
use indexes::WithIndexes;
use readslice::ReadSlice;
<<<<<<< HEAD
use std::io::{copy, BufWriter, Error, ErrorKind, Read, Result as IOResult, Seek, SeekFrom, Write};

pub struct LinesWithHashIterator<T: WithIndexes> {
	file: T,
	indexes: Box<Indexes>,
	pos: usize,
}

impl<T: WithIndexes> LinesWithHashIterator<T> {
	pub fn new(mut file: T) -> Result<Self, String> {
		let indexes = Box::new(file.get_indexes().unwrap().get_ends());
		return Ok(Self {
			file: file,
			indexes: indexes,
			pos: 0,
		});
	}

	pub fn get_read(self) -> T {
		return self.file;
	}
}

impl<T: WithIndexes> Iterator for LinesWithHashIterator<T> {
	type Item = (String, u64, u64, String);

	fn next(&mut self) -> Option<Self::Item> {
		if self.pos >= self.indexes.len() {
			return None;
		};
		let item = self.indexes.next().unwrap();
		self.file.seek(SeekFrom::Start(item.1)).unwrap();
		let hash = {
			let mut sl = &mut self.file.by_ref().take(item.2);
			compute_hash(&mut sl)
		};

		self.pos += 1;
		return Some((item.0, item.1, item.2, hash));
	}
}

pub struct DiffIterator<T: WithIndexes> {
	file: T,
	diff: Vec<DiffBlockN<u32>>,
	pos: usize,
	file_pos: u64,
}

impl<T: WithIndexes> DiffIterator<T> {
	pub fn new<U: WithIndexes>(file_a: U, file_b: T) -> Result<Self, String> {
		let (_file_a, ind_a) = {
			let mut it = LinesWithHashIterator::new(file_a)?;
			let ind: Vec<_> = it.by_ref().collect();
			let r = it.get_read();
			(r, ind.clone())
		};
		let (file_b, ind_b) = {
			let mut it = LinesWithHashIterator::new(file_b)?;
			let ind: Vec<_> = it.by_ref().collect();
			let r = it.get_read();
			(r, ind.clone())
		};

		let ind_a_h = (&ind_a)
			.into_iter()
			.by_ref()
			.map(|x| x.3.clone())
			.collect::<Vec<String>>()
			.join("\n");
		let ind_b_h = (&ind_b)
			.into_iter()
			.by_ref()
			.map(|x| x.3.clone())
			.collect::<Vec<String>>()
			.join("\n");

		let diffs = {
			let changeset = Changeset::new(&ind_a_h, &ind_b_h, "\n");
			changeset.diffs
		};

		let diffs = Self::process_diff(&diffs);
		let diffs = Self::process_diff_2(&diffs, &ind_a, &ind_b);

		return Ok(Self {
			file: file_b,
			diff: diffs,
			pos: 0,
			file_pos: 0,
		});
	}

	fn process_diff(diffs: &Vec<Difference>) -> Vec<DiffBlockN<usize>> {
		let mut o: Vec<DiffBlockN<usize>> = vec![DiffBlockN::Skip(0)];

		for d in diffs {
			match d {
				Difference::Same(x) => {
					let blocks_n = x.matches("\n").count() + 1;
					let last_item = o[o.len() - 1].clone();
					if let DiffBlockN::Skip(n) = last_item {
						let last_index = o.len() - 1;
						o[last_index] = DiffBlockN::Skip(n + blocks_n);
					} else {
						o.push(DiffBlockN::Skip(blocks_n));
					};
				}
				Difference::Rem(x) => {
					o.push(DiffBlockN::Remove(x.matches("\n").count() + 1));
				}
				Difference::Add(x) => {
					let blocks_n = x.matches("\n").count() + 1;
					let last_item = o[o.len() - 1].clone();
					if let DiffBlockN::Remove(n) = last_item {
						let last_index = o.len() - 1;
						o[last_index] = DiffBlockN::Replace(n, blocks_n);
					} else {
						o.push(DiffBlockN::Add(blocks_n));
					};
				}
			}
		}

		return o;
	}

	fn process_diff_2(
		diffs: &Vec<DiffBlockN<usize>>,
		indexes_a: &Vec<(String, u64, u64, String)>,
		indexes_b: &Vec<(String, u64, u64, String)>,
	) -> Vec<DiffBlockN<u32>> {
		let mut o: Vec<DiffBlockN<u32>> = vec![];
		let mut i_a = indexes_a.into_iter().map(|x| x.2 as u32);
		let mut i_b = indexes_b.into_iter().map(|x| x.2 as u32);

		for item in diffs {
			match item {
				DiffBlockN::Skip(n) => {
					let size = (&mut i_a).by_ref().take(*n).fold(0, |acc, x| acc + x);
					let _: Vec<_> = (&mut i_b).by_ref().take(*n).collect();
					if size != 0 {
						o.push(DiffBlockN::Skip(size));
					}
				}
				DiffBlockN::Add(n) => {
					let size = (&mut i_b).by_ref().take(*n).fold(0, |acc, x| acc + x);
					if size != 0 {
						o.push(DiffBlockN::Add(size));
					}
				}
				DiffBlockN::Remove(n) => {
					let size = (&mut i_a).by_ref().take(*n).fold(0, |acc, x| acc + x);
					if size != 0 {
						o.push(DiffBlockN::Remove(size));
					}
				}
				DiffBlockN::Replace(r, a) => {
					let remove = (&mut i_a).by_ref().take(*r).fold(0, |acc, x| acc + x);
					let add = (&mut i_b).by_ref().take(*a).fold(0, |acc, x| acc + x);
					if remove != 0 && add != 0 {
						if add == remove {
							o.push(DiffBlockN::ReplaceWithSameLength(add));
						} else {
							o.push(DiffBlockN::Replace(remove, add));
						}
					} else if remove != 0 {
						o.push(DiffBlockN::Remove(remove));
					} else if add != 0 {
						o.push(DiffBlockN::Add(add));
					}
				}
				_ => panic!("Strange situation when process_diff returns unidentifiable block"),
			}
		}

		return o;
	}

	pub fn next_ref(&mut self) -> Option<Result<DiffBlock<u32>, String>> {
		if self.pos >= self.diff.len() {
			return None;
		};

		let item = &self.diff[self.pos];
		self.pos += 1;

		match item {
			DiffBlockN::Skip(size) => {
				self.file_pos += *size as u64;
				return Some(Ok(DiffBlock::Skip { size: *size }));
			}
			DiffBlockN::Add(size) => {
				let res = self.file.seek(SeekFrom::Start(self.file_pos));
				if res.is_err() {
					return Some(Err("Error while seeking file".to_string()));
				};
				let slice: ReadSlice =
					ReadSlice::take_from_current(&mut ReadSlice::new(&mut self.file), *size as u64);
				self.file_pos += *size as u64;
				return Some(Ok(DiffBlock::Add { data: slice }));
			}
			DiffBlockN::Remove(size) => {
				return Some(Ok(DiffBlock::Remove { size: *size }));
			}
			DiffBlockN::Replace(remove, add) => {
				let res = self.file.seek(SeekFrom::Start(self.file_pos));
				if res.is_err() {
					return Some(Err("Error while seeking file".to_string()));
				};
				let slice =
					ReadSlice::take_from_current(&mut ReadSlice::new(&mut self.file), *add as u64);
				self.file_pos += *add as u64;
				return Some(Ok(DiffBlock::Replace {
					remove_size: *remove,
					data: slice,
				}));
			}
			DiffBlockN::ReplaceWithSameLength(size) => {
				let res = self.file.seek(SeekFrom::Start(self.file_pos));
				if res.is_err() {
					return Some(Err("Error while seeking file".to_string()));
				};
				let slice =
					ReadSlice::take_from_current(&mut ReadSlice::new(&mut self.file), *size as u64);
				self.file_pos += *size as u64;
				return Some(Ok(DiffBlock::ReplaceWithSameLength { data: slice }));
			}
		}
	}
}

#[cfg(test)]
mod diff_iterator_tests {
	use super::super::test_mod::TextFile;
	use super::DiffIterator;

	#[test]
	fn works_test() {
		let file_a = TextFile::new(
			"
			hey fellas
			have you header the news
			the becky back in town
			you should be worried
			cos i heard shes been down
			to the alley where the mishief runs
			"
				.to_string(),
		);
		let file_b = TextFile::new(
			"
			hey fellas
			have you header the news
			the becky back in town
			maybe tomorrow
			you should be worried
			cos i heard shes been frown
			to the alley where the mishief runs
			"
				.to_string(),
		);
		let mut it = DiffIterator::new(file_a, file_b).unwrap();
		let mut i = 0;
		while let Some(_block) = it.next_ref() {
			i += 1;
		}
		assert_eq!(i, 5);
	}
}
=======
use std::io::{copy, BufWriter, Error, ErrorKind, Read, Result as IOResult, Seek, Write};
>>>>>>> aa8ec302

pub fn create_diff<T: WithIndexes, U: WithIndexes, W: Write>(
	original: &mut T,
	edited: &mut U,
	output: &mut W,
) -> IOResult<()> {
	let mut dit = DiffIterator::new(original, edited).or(Err(Error::new(
		ErrorKind::Other,
		"Error while creating DiffIterator",
	)))?;

	let mut stdo = BufWriter::with_capacity(1024 * 64, output);

	let mut buf = vec![0u8; 1024 * 64];
	while let Some(block) = dit.next_ref() {
		let mut block = block
			.or(Err(Error::new(ErrorKind::Other, "Cannot get diff block")))
			.map(|x| x.into_bytes())?;
		loop {
			let x = block.read(&mut buf)?;
			if x == 0 {
				break;
			}
			stdo.write(&buf[0..x])?;
		}
	}
	stdo.flush()?;
	Ok(())
}

pub fn apply_diff<T: Read, U: Read, W: Write>(
	mut file: &mut T,
	mut diff: &mut U,
	mut output: &mut W,
) -> IOResult<()> {
	let mut buf = vec![0; 1024 * 64];
	let mut output = BufWriter::with_capacity(8, &mut output);

	loop {
		let res = read_n(&mut diff, &mut buf, 2);

		if res.is_err() {
			break;
		}

		let slice: &[u8] = &buf[0..2].to_vec();
		match slice.as_ref() {
			[0x00, 0x00] => {
				read_n(&mut diff, &mut buf, 4)?;
				let len = vec_to_u32_be(&buf[0..4]);
				let mut r = (&mut file).take(len as u64);
				copy(&mut r, &mut output)?;
			}
			[0x00, 0x01] => {
				read_n(&mut diff, &mut buf, 4)?;
				let len = vec_to_u32_be(&buf[0..4]);
				let mut r = (&mut diff).take(len as u64);
				copy(&mut r, &mut output)?;
			}
			[0x00, 0x02] => {
				read_n(&mut diff, &mut buf, 4)?;
				let len = vec_to_u32_be(&buf[0..4]);
				file.drain(len as u64).get_drained()?;
			}
			[0x00, 0x03] => {
				read_n(&mut diff, &mut buf, 4)?;
				let remove = vec_to_u32_be(&buf[0..4]);
				read_n(&mut diff, &mut buf, 4)?;
				let add = vec_to_u32_be(&buf[0..4]);
				file.drain(remove as u64).get_drained()?;
				let mut r = (&mut diff).take(add as u64);
				copy(&mut r, &mut output)?;
			}
			[0x00, 0x04] => {
				read_n(&mut diff, &mut buf, 4)?;
				let size = vec_to_u32_be(&buf[0..4]);
				file.drain(size as u64).get_drained()?;
				let mut r = (&mut diff).take(size as u64);
				copy(&mut r, &mut output)?;
			}
			_ => {
				return Err(Error::new(
					ErrorKind::Other,
					"Unknown Action: possibly corrupted file or diff",
				));
			}
		}
	}
	return output.flush();
}

#[cfg(test)]
mod apply_diff_tests {
	use super::{apply_diff, create_diff};
	use functions::compute_hash;
	use std::io::{Cursor, Seek, SeekFrom};
	use test_mod::TextFile;

	#[test]
	fn works_test() {
		#[cfg_attr(rustfmt, rustfmt_skip)]
		let mut file = Cursor::new(vec![
			0xd0, 0x4b, 0x51, 0x00, 0x25, 0xb6, 0x95, 0xf3,
			0xb0, 0xa9, 0x59, 0xdc, 0x30, 0x35, 0x16, 0x7d,
			0x06, 0xa1, 0xf7, 0x66, 0x64, 0x33, 0x05, 0xee,
			0x2b, 0x35, 0xa9, 0x38, 0x80, 0x7f, 0x1c, 0x90,
			0x2c, 0x29, 0x2a, 0x49, 0x79, 0x66, 0x83, 0x55,
			0x8e, 0xce, 0x78, 0xd4, 0xef, 0x0f, 0xaa, 0xaa,
			0x1c, 0x41, 0xaf, 0xa2, 0xed, 0x85, 0xb6, 0x16,
			0x22, 0xe5, 0x83, 0x7a, 0xf7, 0x73, 0x78, 0xf5,
			0xf5, 0x63, 0x3b, 0x0a, 0x6d, 0xe5, 0x0b, 0x36,
			0x4b, 0x97, 0xc2, 0xfe, 0x84, 0x40, 0x3f, 0x74,
			0x20, 0x4b, 0xbb, 0xfe, 0x4c, 0xe1, 0x87, 0xc2,
			0x55, 0x71, 0xa3, 0x87, 0x55, 0xad, 0x87, 0xad,
			0x08, 0x69, 0x39, 0x0f, 0x8d, 0xe2, 0x9a, 0xef,
		]);

		#[cfg_attr(rustfmt, rustfmt_skip)]
		let mut diff = Cursor::new(vec![
			0x00, 0x00, 0x00, 0x00, 0x00, 0x10, // skip 16
			0x00, 0x01, 0x00, 0x00, 0x00, 0x20, // add 32
			0xef, 0x22, 0xe4, 0x2c, 0x5f, 0x3c, 0xde, 0x10, //
			0x8d, 0x27, 0x6c, 0xdd, 0xbc, 0xc6, 0xff, 0xf9, //
			0x5c, 0xe1, 0x81, 0x53, 0xda, 0x3b, 0xa6, 0x7e, //
			0xa9, 0xee, 0xe0, 0x00, 0x67, 0x24, 0x25, 0x78, // added 32 data
			0x00, 0x00, 0x00, 0x00, 0x00, 0x08, // skip 8
			0x00, 0x02, 0x00, 0x00, 0x00, 0x10, // remove 16
			0x00, 0x00, 0x00, 0x00, 0x00, 0x10, // skip 16
			0x00, 0x03, 0x00, 0x00, 0x00, 0x10, 0x00, 0x00, 0x00, 0x20, // replace 16 with 32
			0x23, 0x2a, 0xe9, 0x85, 0xfa, 0x6d, 0xb6, 0x78, //
			0xcd, 0x55, 0x66, 0xc2, 0x03, 0x80, 0x33, 0x3d, //
			0xc1, 0x8c, 0x62, 0xfb, 0xbb, 0xde, 0xe2, 0x53, //
			0xc7, 0x41, 0x0e, 0x82, 0xff, 0x60, 0x40, 0xf0, // added 32 data
			0x00, 0x00, 0x00, 0x00, 0x00, 0x20, // skip 32
		]);

		#[cfg_attr(rustfmt, rustfmt_skip)]
		let result = vec![
			0xd0, 0x4b, 0x51, 0x00, 0x25, 0xb6, 0x95, 0xf3, //
			0xb0, 0xa9, 0x59, 0xdc, 0x30, 0x35, 0x16, 0x7d, // skipped
			0xef, 0x22, 0xe4, 0x2c, 0x5f, 0x3c, 0xde, 0x10, //
			0x8d, 0x27, 0x6c, 0xdd, 0xbc, 0xc6, 0xff, 0xf9, //
			0x5c, 0xe1, 0x81, 0x53, 0xda, 0x3b, 0xa6, 0x7e, //
			0xa9, 0xee, 0xe0, 0x00, 0x67, 0x24, 0x25, 0x78, // added
			0x06, 0xa1, 0xf7, 0x66, 0x64, 0x33, 0x05, 0xee, // skipped
			// removed 16
			0x8e, 0xce, 0x78, 0xd4, 0xef, 0x0f, 0xaa, 0xaa, //
			0x1c, 0x41, 0xaf, 0xa2, 0xed, 0x85, 0xb6, 0x16, // skipped 16
			// removed 16 and replaced ->
			0x23, 0x2a, 0xe9, 0x85, 0xfa, 0x6d, 0xb6, 0x78, //
			0xcd, 0x55, 0x66, 0xc2, 0x03, 0x80, 0x33, 0x3d, //
			0xc1, 0x8c, 0x62, 0xfb, 0xbb, 0xde, 0xe2, 0x53, //
			0xc7, 0x41, 0x0e, 0x82, 0xff, 0x60, 0x40, 0xf0, //added 32
			0x4b, 0x97, 0xc2, 0xfe, 0x84, 0x40, 0x3f, 0x74, //
			0x20, 0x4b, 0xbb, 0xfe, 0x4c, 0xe1, 0x87, 0xc2, //
			0x55, 0x71, 0xa3, 0x87, 0x55, 0xad, 0x87, 0xad, //
			0x08, 0x69, 0x39, 0x0f, 0x8d, 0xe2, 0x9a, 0xef, // skipped 32
		];

		let mut output = Cursor::new(vec![0, 136]);
		apply_diff(&mut file, &mut diff, &mut output).unwrap();
		assert_eq!(output.get_ref(), &result);
	}

	#[test]
	fn action_fail_test() {
		#[cfg_attr(rustfmt, rustfmt_skip)]
		let mut file = Cursor::new(vec![
			0xd0, 0x4b, 0x51, 0x00, 0x25, 0xb6, 0x95, 0xf3,
			0xb0, 0xa9, 0x59, 0xdc, 0x30, 0x35, 0x16, 0x7d,
			0x06, 0xa1, 0xf7, 0x66, 0x64, 0x33, 0x05, 0xee,
			0x2b, 0x35, 0xa9, 0x38, 0x80, 0x7f, 0x1c, 0x90,
		]);

		#[cfg_attr(rustfmt, rustfmt_skip)]
		let mut diff = Cursor::new(vec![
			0x50, 0x53, 0x44, 0x44, 0x49, 0x46, 0x46, 0x31, // PSDDIFF2
			0x00, 0x01, // version
			0x4a, 0x00, 0x00, 0x00, 0x00, 0x10, // skip 16
			0x00, 0x01, 0x00, 0x00, 0x00, 0x20, // add 32
		]);

		let mut output = Cursor::new(vec![0, 136]);
		let res = apply_diff(&mut file, &mut diff, &mut output);
		assert_eq!(
			res.unwrap_err().to_string(),
			"Unknown Action: possibly corrupted file or diff".to_string()
		)
	}

	#[test]
	fn works_live_test() {
		#[cfg_attr(rustfmt, rustfmt_skip)]
		let inputs = [
			["a_a.txt", "a_b.txt"],
			["a_b.txt", "a_c.txt"],
			["a_a.txt", "a_c.txt"],
		];

		for pair in inputs.iter() {
			let pairs = [[pair[0], pair[1]], [pair[1], pair[0]]];
			for pair in pairs.iter() {
				let mut file_a = TextFile::from_path(&format!("./test_data/{}", pair[0]));
				let mut file_b = TextFile::from_path(&format!("./test_data/{}", pair[1]));

				let hash = compute_hash(&mut file_b);
				file_b.seek(SeekFrom::Start(0)).unwrap();

				let mut diff = Cursor::new(vec![]);
				create_diff(&mut file_a, &mut file_b, &mut diff).unwrap();
				diff.seek(SeekFrom::Start(0)).unwrap();

				file_a.seek(SeekFrom::Start(0)).unwrap();
				let mut restored = Cursor::new(vec![]);
				apply_diff(&mut file_a, &mut diff, &mut restored).unwrap();
				restored.seek(SeekFrom::Start(0)).unwrap();

				let res_hash = compute_hash(&mut restored);

				assert_eq!(hash, res_hash, "pair {:?} failed", pair);
			}
		}
	}
}

<<<<<<< HEAD
fn read_block<'a, 'b: 'a>(
	mut input: &'a mut ReadSlice<'b>,
) -> IOResult<Option<DiffBlock<'b, u32>>> {
	let mut buf = vec![0; 4];
	let read_size = read_n(&mut input, &mut buf, 2);
	match read_size {
		Err(e) => match e.kind() {
			ErrorKind::UnexpectedEof => {
				return Ok(None);
			}
			_ => {
				return Err(e);
			}
		},
		Ok(x) => {
			if x == 0 {
				return Ok(None);
			}
		}
	};
	let action = vec_to_u32_be(&buf[0..2]);
	match action {
		0 => {
			read_n(&mut input, &mut buf, 4)?;
			let size = vec_to_u32_be(&buf);
			return Ok(Some(DiffBlock::Skip { size }));
		}
		1 => {
			read_n(&mut input, &mut buf, 4)?;
			let size = vec_to_u32_be(&buf);
			let mut data = ReadSlice::take_from_current(&mut input, size as u64);
			ReadSlice::seek(&mut input, SeekFrom::Current(size as i64))?;
			return Ok(Some(DiffBlock::Add { data }));
		}
		2 => {
			read_n(&mut input, &mut buf, 4)?;
			let size = vec_to_u32_be(&buf);
			return Ok(Some(DiffBlock::Remove { size }));
		}
		3 => {
			read_n(&mut input, &mut buf, 4)?;
			let remove_size = vec_to_u32_be(&buf);
			read_n(&mut input, &mut buf, 4)?;
			let size = vec_to_u32_be(&buf);
			let mut data = ReadSlice::take_from_current(&mut input, size as u64);
			ReadSlice::seek(&mut input, SeekFrom::Current(size as i64))?;
			return Ok(Some(DiffBlock::Replace { remove_size, data }));
		}
		4 => {
			read_n(&mut input, &mut buf, 4)?;
			let size = vec_to_u32_be(&buf);
			let mut data = ReadSlice::take_from_current(&mut input, size as u64);
			ReadSlice::seek(&mut input, SeekFrom::Current(size as i64))?;
			return Ok(Some(DiffBlock::ReplaceWithSameLength { data }));
		}
		_ => panic!("Unknown Action"),
	}
}

pub fn combine_diffs<'a, T: 'a + Read + Seek, U: 'a + Read + Seek, W: Write>(
	diff_a: T,
	diff_b: U,
	mut output: &mut W,
) -> IOResult<()> {
	let mut ia = ReadSlice::new(diff_a);
	let mut ib = ReadSlice::new(diff_b);
=======
fn combine_diffs_to_vec<'a, 'b: 'a>(
	mut blocksa: DiffReader<'a, 'b>,
	mut blocksb: DiffReader<'a, 'b>,
) -> IOResult<Vec<DiffBlock<'b, u32>>> {
	let mut out = vec![];
>>>>>>> aa8ec302
	let mut da = None;
	let mut db = None;

	loop {
		if da.is_none() {
			da = blocksa.next()?;
		}
		if db.is_none() {
			db = blocksb.next()?;
		}
		match (da.is_none(), db.is_none()) {
			(true, true) => break,
			(false, true) => {
				out.push(da.unwrap());
				da = None;
			}
			(true, false) => {
				out.push(db.unwrap());
				db = None;
			}
			(false, false) => {
				let (outblock, ba, bb) = da.unwrap().diff(db.unwrap());
				if outblock.is_some() {
					out.push(outblock.unwrap())
				}
				da = ba;
				db = bb;
			}
		};
	}

	if out.len() < 1 {
		return Ok(vec![]);
	}

	if out.len() == 1 {
		return Ok(out);
	}

	let mut compressed = false;
	let mut started = false;
	let mut processed = vec![];
	while !(started && compressed) {
		started = true;
		compressed = true;
		let mut blocka = out.remove(0);
		let len = out.len();
		for i in 0..len {
			let mut blockb = out.remove(0);
			let op = blocka + blockb;
			processed.push(op.0);
			if op.1.is_some() {
				if i != len - 1 {
					blocka = op.1.unwrap();
				} else {
					processed.push(op.1.unwrap());
					// satisfying compilator
					blocka = DiffBlock::Skip { size: 0 };
				}
			} else {
				if i != len - 1 {
					blocka = processed.pop().unwrap();
					compressed = false;
				} else {
					// satisfying compilator
					blocka = DiffBlock::Skip { size: 0 };
				}
			}
		}
		out = processed;
		processed = vec![];
	}

	return Ok(out);
}

pub fn combine_diffs<'a, T: 'a + Read + Seek, U: 'a + Read + Seek, W: Write>(
	blocksa: T,
	blocksb: U,
	mut output: &mut W,
) -> IOResult<()> {
	let mut blocksa = ReadSlice::new(blocksa);
	let blocksa = DiffReader::new(&mut blocksa);
	let mut blocksb = ReadSlice::new(blocksb);
	let blocksb = DiffReader::new(&mut blocksb);
	let blocks = combine_diffs_to_vec(blocksa, blocksb)?;

	for block in blocks {
		copy(&mut block.into_bytes(), &mut output)?;
	}

	Ok(())
}

#[cfg(test)]
mod combine_diffs_tests {
	use super::{apply_diff, combine_diffs, create_diff};
	use functions::compute_hash;
	use std::io::{Cursor, Seek, SeekFrom};
	use test_mod::TextFile;

	#[test]
	fn works_live_test() {
		let files = [
			[
				"./test_data/a_b.txt",
				"./test_data/a_c.txt",
				"./test_data/a_a.txt",
			],
			[
				"./test_data/a_a.txt",
				"./test_data/a_b.txt",
				"./test_data/a_c.txt",
			],
			[
				"./test_data/a_c.txt",
				"./test_data/a_a.txt",
				"./test_data/a_b.txt",
			],
		];

		for set in files.iter() {
			let mut file_a = TextFile::from_path(set[0]);
			let mut file_b = TextFile::from_path(set[1]);
			let mut file_c = TextFile::from_path(set[2]);

			let hash = compute_hash(&mut file_c);
			file_c.seek(SeekFrom::Start(0)).unwrap();

			let mut diff_a_b = Cursor::new(vec![]);
			create_diff(&mut file_a, &mut file_b, &mut diff_a_b).unwrap();

			file_b.seek(SeekFrom::Start(0)).unwrap();
			let mut diff_b_c = Cursor::new(vec![]);
			create_diff(&mut file_b, &mut file_c, &mut diff_b_c).unwrap();

			diff_a_b.seek(SeekFrom::Start(0)).unwrap();
			diff_b_c.seek(SeekFrom::Start(0)).unwrap();
			let mut diff_a_b_c = Cursor::new(vec![]);
			combine_diffs(&mut diff_a_b, &mut diff_b_c, &mut diff_a_b_c).unwrap();

			file_a.seek(SeekFrom::Start(0)).unwrap();
			diff_a_b_c.seek(SeekFrom::Start(0)).unwrap();
			let mut restored = Cursor::new(vec![]);
			apply_diff(&mut file_a, &mut diff_a_b_c, &mut restored).unwrap();
			restored.seek(SeekFrom::Start(0)).unwrap();

			let rhash = compute_hash(&mut restored);

			assert_eq!(hash, rhash);
		}
	}
}

pub fn combine_diffs_vec_to_vec<'a, T: 'a + Read + Seek>(
	mut diffs: &mut Vec<T>,
) -> IOResult<Vec<DiffBlock<'a, u32>>> {
	if diffs.len() < 2 {
		return Err(Error::new(
			ErrorKind::InvalidInput,
			"Number of diff must be greater than one",
		));
	};

	let mut out = {
		let diffsa = diffs.remove(0);
		let mut sla = ReadSlice::new(diffsa);
		let blocksa = DiffReader::new(&mut sla);
		let diffsb = diffs.remove(0);
		let mut slb = ReadSlice::new(diffsb);
		let blocksb = DiffReader::new(&mut slb);
		combine_diffs_to_vec(blocksa, blocksb)?
	};

	while let Some(block) = vec_shift(&mut diffs) {
		out = {
			let blocksa = DiffReader::new_from_vector(&mut out);
			let mut slb = ReadSlice::new(block);
			let blocksb = DiffReader::new(&mut slb);
			combine_diffs_to_vec(blocksa, blocksb)?
		}
	}

	Ok(out)
}

pub fn combine_diffs_vec<'a, T: 'a + Read + Seek, W: Write>(
	mut diffs: &mut Vec<T>,
	mut output: &mut W,
) -> IOResult<()> {
	let blocks = combine_diffs_vec_to_vec(&mut diffs)?;

	for block in blocks {
		copy(&mut block.into_bytes(), &mut output)?;
	}

	Ok(())
}

#[cfg(test)]
mod combine_diffs_vec_tests {
	use super::{apply_diff, combine_diffs_vec, create_diff};
	use functions::compute_hash;
	use std::io::{Cursor, Seek, SeekFrom};
	use test_mod::TextFile;

	#[test]
	fn works_live_test() {
		let files = [
			("./test_data/a_a.txt", "./test_data/a_b.txt"),
			("./test_data/a_b.txt", "./test_data/a_c.txt"),
			("./test_data/a_c.txt", "./test_data/a_d.txt"),
		];

		let mut diffs = files
			.iter()
			.map(|(a, b)| {
				let mut out = Cursor::new(vec![]);
				let mut filea = TextFile::from_path(a);
				let mut fileb = TextFile::from_path(b);
				create_diff(&mut filea, &mut fileb, &mut out).unwrap();
				out.seek(SeekFrom::Start(0)).unwrap();
				out
			})
			.collect();

		let mut original = TextFile::from_path("./test_data/a_a.txt");
		let mut acc_diff = {
			let mut x = Cursor::new(vec![]);
			combine_diffs_vec(&mut diffs, &mut x).unwrap();
			x.seek(SeekFrom::Start(0)).unwrap();
			x
		};
		let hash = compute_hash(&mut TextFile::from_path(files[files.len() - 1].1));
		let restoredhash = {
			let mut x = Cursor::new(vec![]);
			apply_diff(&mut original, &mut acc_diff, &mut x).unwrap();
			x.seek(SeekFrom::Start(0)).unwrap();
			compute_hash(&mut x)
		};

		assert_eq!(hash, restoredhash);
	}
}<|MERGE_RESOLUTION|>--- conflicted
+++ resolved
@@ -6,280 +6,7 @@
 use functions::{read_n, vec_shift, vec_to_u32_be};
 use indexes::WithIndexes;
 use readslice::ReadSlice;
-<<<<<<< HEAD
-use std::io::{copy, BufWriter, Error, ErrorKind, Read, Result as IOResult, Seek, SeekFrom, Write};
-
-pub struct LinesWithHashIterator<T: WithIndexes> {
-	file: T,
-	indexes: Box<Indexes>,
-	pos: usize,
-}
-
-impl<T: WithIndexes> LinesWithHashIterator<T> {
-	pub fn new(mut file: T) -> Result<Self, String> {
-		let indexes = Box::new(file.get_indexes().unwrap().get_ends());
-		return Ok(Self {
-			file: file,
-			indexes: indexes,
-			pos: 0,
-		});
-	}
-
-	pub fn get_read(self) -> T {
-		return self.file;
-	}
-}
-
-impl<T: WithIndexes> Iterator for LinesWithHashIterator<T> {
-	type Item = (String, u64, u64, String);
-
-	fn next(&mut self) -> Option<Self::Item> {
-		if self.pos >= self.indexes.len() {
-			return None;
-		};
-		let item = self.indexes.next().unwrap();
-		self.file.seek(SeekFrom::Start(item.1)).unwrap();
-		let hash = {
-			let mut sl = &mut self.file.by_ref().take(item.2);
-			compute_hash(&mut sl)
-		};
-
-		self.pos += 1;
-		return Some((item.0, item.1, item.2, hash));
-	}
-}
-
-pub struct DiffIterator<T: WithIndexes> {
-	file: T,
-	diff: Vec<DiffBlockN<u32>>,
-	pos: usize,
-	file_pos: u64,
-}
-
-impl<T: WithIndexes> DiffIterator<T> {
-	pub fn new<U: WithIndexes>(file_a: U, file_b: T) -> Result<Self, String> {
-		let (_file_a, ind_a) = {
-			let mut it = LinesWithHashIterator::new(file_a)?;
-			let ind: Vec<_> = it.by_ref().collect();
-			let r = it.get_read();
-			(r, ind.clone())
-		};
-		let (file_b, ind_b) = {
-			let mut it = LinesWithHashIterator::new(file_b)?;
-			let ind: Vec<_> = it.by_ref().collect();
-			let r = it.get_read();
-			(r, ind.clone())
-		};
-
-		let ind_a_h = (&ind_a)
-			.into_iter()
-			.by_ref()
-			.map(|x| x.3.clone())
-			.collect::<Vec<String>>()
-			.join("\n");
-		let ind_b_h = (&ind_b)
-			.into_iter()
-			.by_ref()
-			.map(|x| x.3.clone())
-			.collect::<Vec<String>>()
-			.join("\n");
-
-		let diffs = {
-			let changeset = Changeset::new(&ind_a_h, &ind_b_h, "\n");
-			changeset.diffs
-		};
-
-		let diffs = Self::process_diff(&diffs);
-		let diffs = Self::process_diff_2(&diffs, &ind_a, &ind_b);
-
-		return Ok(Self {
-			file: file_b,
-			diff: diffs,
-			pos: 0,
-			file_pos: 0,
-		});
-	}
-
-	fn process_diff(diffs: &Vec<Difference>) -> Vec<DiffBlockN<usize>> {
-		let mut o: Vec<DiffBlockN<usize>> = vec![DiffBlockN::Skip(0)];
-
-		for d in diffs {
-			match d {
-				Difference::Same(x) => {
-					let blocks_n = x.matches("\n").count() + 1;
-					let last_item = o[o.len() - 1].clone();
-					if let DiffBlockN::Skip(n) = last_item {
-						let last_index = o.len() - 1;
-						o[last_index] = DiffBlockN::Skip(n + blocks_n);
-					} else {
-						o.push(DiffBlockN::Skip(blocks_n));
-					};
-				}
-				Difference::Rem(x) => {
-					o.push(DiffBlockN::Remove(x.matches("\n").count() + 1));
-				}
-				Difference::Add(x) => {
-					let blocks_n = x.matches("\n").count() + 1;
-					let last_item = o[o.len() - 1].clone();
-					if let DiffBlockN::Remove(n) = last_item {
-						let last_index = o.len() - 1;
-						o[last_index] = DiffBlockN::Replace(n, blocks_n);
-					} else {
-						o.push(DiffBlockN::Add(blocks_n));
-					};
-				}
-			}
-		}
-
-		return o;
-	}
-
-	fn process_diff_2(
-		diffs: &Vec<DiffBlockN<usize>>,
-		indexes_a: &Vec<(String, u64, u64, String)>,
-		indexes_b: &Vec<(String, u64, u64, String)>,
-	) -> Vec<DiffBlockN<u32>> {
-		let mut o: Vec<DiffBlockN<u32>> = vec![];
-		let mut i_a = indexes_a.into_iter().map(|x| x.2 as u32);
-		let mut i_b = indexes_b.into_iter().map(|x| x.2 as u32);
-
-		for item in diffs {
-			match item {
-				DiffBlockN::Skip(n) => {
-					let size = (&mut i_a).by_ref().take(*n).fold(0, |acc, x| acc + x);
-					let _: Vec<_> = (&mut i_b).by_ref().take(*n).collect();
-					if size != 0 {
-						o.push(DiffBlockN::Skip(size));
-					}
-				}
-				DiffBlockN::Add(n) => {
-					let size = (&mut i_b).by_ref().take(*n).fold(0, |acc, x| acc + x);
-					if size != 0 {
-						o.push(DiffBlockN::Add(size));
-					}
-				}
-				DiffBlockN::Remove(n) => {
-					let size = (&mut i_a).by_ref().take(*n).fold(0, |acc, x| acc + x);
-					if size != 0 {
-						o.push(DiffBlockN::Remove(size));
-					}
-				}
-				DiffBlockN::Replace(r, a) => {
-					let remove = (&mut i_a).by_ref().take(*r).fold(0, |acc, x| acc + x);
-					let add = (&mut i_b).by_ref().take(*a).fold(0, |acc, x| acc + x);
-					if remove != 0 && add != 0 {
-						if add == remove {
-							o.push(DiffBlockN::ReplaceWithSameLength(add));
-						} else {
-							o.push(DiffBlockN::Replace(remove, add));
-						}
-					} else if remove != 0 {
-						o.push(DiffBlockN::Remove(remove));
-					} else if add != 0 {
-						o.push(DiffBlockN::Add(add));
-					}
-				}
-				_ => panic!("Strange situation when process_diff returns unidentifiable block"),
-			}
-		}
-
-		return o;
-	}
-
-	pub fn next_ref(&mut self) -> Option<Result<DiffBlock<u32>, String>> {
-		if self.pos >= self.diff.len() {
-			return None;
-		};
-
-		let item = &self.diff[self.pos];
-		self.pos += 1;
-
-		match item {
-			DiffBlockN::Skip(size) => {
-				self.file_pos += *size as u64;
-				return Some(Ok(DiffBlock::Skip { size: *size }));
-			}
-			DiffBlockN::Add(size) => {
-				let res = self.file.seek(SeekFrom::Start(self.file_pos));
-				if res.is_err() {
-					return Some(Err("Error while seeking file".to_string()));
-				};
-				let slice: ReadSlice =
-					ReadSlice::take_from_current(&mut ReadSlice::new(&mut self.file), *size as u64);
-				self.file_pos += *size as u64;
-				return Some(Ok(DiffBlock::Add { data: slice }));
-			}
-			DiffBlockN::Remove(size) => {
-				return Some(Ok(DiffBlock::Remove { size: *size }));
-			}
-			DiffBlockN::Replace(remove, add) => {
-				let res = self.file.seek(SeekFrom::Start(self.file_pos));
-				if res.is_err() {
-					return Some(Err("Error while seeking file".to_string()));
-				};
-				let slice =
-					ReadSlice::take_from_current(&mut ReadSlice::new(&mut self.file), *add as u64);
-				self.file_pos += *add as u64;
-				return Some(Ok(DiffBlock::Replace {
-					remove_size: *remove,
-					data: slice,
-				}));
-			}
-			DiffBlockN::ReplaceWithSameLength(size) => {
-				let res = self.file.seek(SeekFrom::Start(self.file_pos));
-				if res.is_err() {
-					return Some(Err("Error while seeking file".to_string()));
-				};
-				let slice =
-					ReadSlice::take_from_current(&mut ReadSlice::new(&mut self.file), *size as u64);
-				self.file_pos += *size as u64;
-				return Some(Ok(DiffBlock::ReplaceWithSameLength { data: slice }));
-			}
-		}
-	}
-}
-
-#[cfg(test)]
-mod diff_iterator_tests {
-	use super::super::test_mod::TextFile;
-	use super::DiffIterator;
-
-	#[test]
-	fn works_test() {
-		let file_a = TextFile::new(
-			"
-			hey fellas
-			have you header the news
-			the becky back in town
-			you should be worried
-			cos i heard shes been down
-			to the alley where the mishief runs
-			"
-				.to_string(),
-		);
-		let file_b = TextFile::new(
-			"
-			hey fellas
-			have you header the news
-			the becky back in town
-			maybe tomorrow
-			you should be worried
-			cos i heard shes been frown
-			to the alley where the mishief runs
-			"
-				.to_string(),
-		);
-		let mut it = DiffIterator::new(file_a, file_b).unwrap();
-		let mut i = 0;
-		while let Some(_block) = it.next_ref() {
-			i += 1;
-		}
-		assert_eq!(i, 5);
-	}
-}
-=======
 use std::io::{copy, BufWriter, Error, ErrorKind, Read, Result as IOResult, Seek, Write};
->>>>>>> aa8ec302
 
 pub fn create_diff<T: WithIndexes, U: WithIndexes, W: Write>(
 	original: &mut T,
@@ -505,80 +232,11 @@
 	}
 }
 
-<<<<<<< HEAD
-fn read_block<'a, 'b: 'a>(
-	mut input: &'a mut ReadSlice<'b>,
-) -> IOResult<Option<DiffBlock<'b, u32>>> {
-	let mut buf = vec![0; 4];
-	let read_size = read_n(&mut input, &mut buf, 2);
-	match read_size {
-		Err(e) => match e.kind() {
-			ErrorKind::UnexpectedEof => {
-				return Ok(None);
-			}
-			_ => {
-				return Err(e);
-			}
-		},
-		Ok(x) => {
-			if x == 0 {
-				return Ok(None);
-			}
-		}
-	};
-	let action = vec_to_u32_be(&buf[0..2]);
-	match action {
-		0 => {
-			read_n(&mut input, &mut buf, 4)?;
-			let size = vec_to_u32_be(&buf);
-			return Ok(Some(DiffBlock::Skip { size }));
-		}
-		1 => {
-			read_n(&mut input, &mut buf, 4)?;
-			let size = vec_to_u32_be(&buf);
-			let mut data = ReadSlice::take_from_current(&mut input, size as u64);
-			ReadSlice::seek(&mut input, SeekFrom::Current(size as i64))?;
-			return Ok(Some(DiffBlock::Add { data }));
-		}
-		2 => {
-			read_n(&mut input, &mut buf, 4)?;
-			let size = vec_to_u32_be(&buf);
-			return Ok(Some(DiffBlock::Remove { size }));
-		}
-		3 => {
-			read_n(&mut input, &mut buf, 4)?;
-			let remove_size = vec_to_u32_be(&buf);
-			read_n(&mut input, &mut buf, 4)?;
-			let size = vec_to_u32_be(&buf);
-			let mut data = ReadSlice::take_from_current(&mut input, size as u64);
-			ReadSlice::seek(&mut input, SeekFrom::Current(size as i64))?;
-			return Ok(Some(DiffBlock::Replace { remove_size, data }));
-		}
-		4 => {
-			read_n(&mut input, &mut buf, 4)?;
-			let size = vec_to_u32_be(&buf);
-			let mut data = ReadSlice::take_from_current(&mut input, size as u64);
-			ReadSlice::seek(&mut input, SeekFrom::Current(size as i64))?;
-			return Ok(Some(DiffBlock::ReplaceWithSameLength { data }));
-		}
-		_ => panic!("Unknown Action"),
-	}
-}
-
-pub fn combine_diffs<'a, T: 'a + Read + Seek, U: 'a + Read + Seek, W: Write>(
-	diff_a: T,
-	diff_b: U,
-	mut output: &mut W,
-) -> IOResult<()> {
-	let mut ia = ReadSlice::new(diff_a);
-	let mut ib = ReadSlice::new(diff_b);
-=======
 fn combine_diffs_to_vec<'a, 'b: 'a>(
 	mut blocksa: DiffReader<'a, 'b>,
 	mut blocksb: DiffReader<'a, 'b>,
 ) -> IOResult<Vec<DiffBlock<'b, u32>>> {
 	let mut out = vec![];
->>>>>>> aa8ec302
 	let mut da = None;
 	let mut db = None;
 
