[package]
name = "bin_diff"
<<<<<<< HEAD
version = "0.2.0"
=======
version = "0.3.0"
>>>>>>> aa8ec302
authors = ["Vyrtsev Mikhail <reeywhaar@gmail.com>"]

[dependencies]
sha2 = "0.7.1"
difference = "2.0"<|MERGE_RESOLUTION|>--- conflicted
+++ resolved
@@ -1,10 +1,6 @@
 [package]
 name = "bin_diff"
-<<<<<<< HEAD
-version = "0.2.0"
-=======
 version = "0.3.0"
->>>>>>> aa8ec302
 authors = ["Vyrtsev Mikhail <reeywhaar@gmail.com>"]
 
 [dependencies]
